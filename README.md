# Kafka Rust Client

[![Build Status](https://travis-ci.org/spicavigo/kafka-rust.svg?branch=master)](https://travis-ci.org/spicavigo/kafka-rust) [![](http://meritbadge.herokuapp.com/kafka)](https://crates.io/crates/kafka)

### Documentation

The [documentation](https://spicavigo.github.io/kafka-rust/) include some examples, too.


### Installation

<<<<<<< HEAD
This crate works with Cargo and is on [crates.io](https://crates.io/crates/kafka).  The API is currently under heavy movement although we do follow semantic versioning.
=======
This crate works with Cargo and is on [crates.io](https://crates.io/crates/kafka). Use the following dependency in your `Cargo.toml`:
>>>>>>> 617cfbe7

```toml
[dependencies]
kafka = "0.1"
```

<<<<<<< HEAD
To build kafka-rust you'll need `libsnappy-dev` on your local machine. If that library is not installed in the usual path, you can export the `LD_LIBRARY_PATH` environment variable before issueing `cargo build`.
=======

#### Usage:

##### Load topic metadata:
[Load Metadata] (https://spicavigo.github.io/kafka-rust/kafka/client/struct.KafkaClient.html#method.load_metadata_all)
```rust
extern crate kafka;
use kafka::client::KafkaClient;
fn main() {
    let mut client = KafkaClient::new(vec!("localhost:9092".to_owned()));
    client.load_metadata_all();
    // OR
    // client.load_metadata(vec!("my-topic".to_owned())); // Loads metadata for vector of topics
 }
```
##### Fetch Offsets:

[For one topic] (https://spicavigo.github.io/kafka-rust/kafka/client/struct.KafkaClient.html#method.fetch_topic_offset)

```rust
extern crate kafka;
use kafka::client::KafkaClient;
fn main() {
    let mut client = KafkaClient::new(vec!("localhost:9092".to_owned()));
    client.load_metadata_all();
    let offsets = client.fetch_topic_offset("my-topic".to_owned(), -1);
}
```

[For multiple topics] (https://spicavigo.github.io/kafka-rust/kafka/client/struct.KafkaClient.html#method.fetch_offsets)

```rust
extern crate kafka;
use kafka::client::KafkaClient;
fn main() {
    let mut client = KafkaClient::new(&vec!("localhost:9092".to_owned()));
    client.load_metadata_all();
    let topics = client.topic_partitions.keys().cloned().collect();
    let offsets = client.fetch_offsets(topics, -1);
}
```
##### Produce:

[Single Message] (https://spicavigo.github.io/kafka-rust/kafka/client/struct.KafkaClient.html#method.send_message)

```rust
extern crate kafka;
use kafka::client::KafkaClient;
use kafka::utils;
fn main() {
    let mut client = KafkaClient::new(vec!("localhost:9092".to_owned()));
    client.load_metadata_all();
    client.send_message(1, 100, "my-topic".to_owned(), "msg".to_owned().into_bytes())
}
```

[Multiple Messages] (https://spicavigo.github.io/kafka-rust/kafka/client/struct.KafkaClient.html#method.send_messages)

```rust
extern crate kafka;
use kafka::client::KafkaClient;
use kafka::utils;
fn main() {
    let mut client = KafkaClient::new(vec!("localhost:9092".to_owned()));
    client.load_metadata_all();
    let m1 = "a".to_owned().into_bytes();
    let m2 = "b".to_owned().into_bytes();
    let req = vec!(utils::ProduceMessage{topic: "my-topic".to_owned(), message: m1},
                    utils::ProduceMessage{topic: "my-topic-2".to_owned(), message: m2});
    client.send_messages(1, 100, req);  // required acks, timeout, messages
}
```

##### Fetch Messages:

[Single (topic, partition, offset)] (https://spicavigo.github.io/kafka-rust/kafka/client/struct.KafkaClient.html#method.fetch_messages)

```rust
extern crate kafka;
use kafka::client::KafkaClient;
fn main() {
    let mut client = KafkaClient::new(&vec!("localhost:9092".to_owned()));
    client.load_metadata_all();
    // Topic, Partition, Offset
    let msgs = client.fetch_messages("my-topic".to_owned(), 0, 0);
}
```
>>>>>>> 617cfbe7


### Example:

As mentioned, the cargo generated documentation constains some examples. Further, standalone, compilable example programs are provided in the [examples directory of the repository](https://github.com/spicavigo/kafka-rust/tree/master/examples).

[KafkaClient](https://spicavigo.github.io/kafka-rust/kafka/client/struct.KafkaClient.html)
is the main entry point into the API. This is a mid-level abstraction
for Kafka.  Its main methods are:

* [Loading metadata](https://spicavigo.github.io/kafka-rust/kafka/client/struct.KafkaClient.html#method.load_metadata_all)
* [Fetching topic offsets](https://spicavigo.github.io/kafka-rust/kafka/client/struct.KafkaClient.html#method.fetch_offsets)
* [Sending messages](https://spicavigo.github.io/kafka-rust/kafka/client/struct.KafkaClient.html#method.send_messages)
* [Fetching messages](https://spicavigo.github.io/kafka-rust/kafka/client/struct.KafkaClient.html#method.fetch_messages_multi)
* [Committing a consumer group's offsets](https://spicavigo.github.io/kafka-rust/kafka/client/struct.KafkaClient.html#method.commit_offsets)
* [Fetching a consumer group's offsets](https://spicavigo.github.io/kafka-rust/kafka/client/struct.KafkaClient.html#method.fetch_group_topics_offset)

Many of these methods also have convenience partners acting on a
single topic or partition.


### [Consumer] (https://spicavigo.github.io/kafka-rust/kafka/consumer/index.html)

This is a simple higher-level Consumer for Kafka. It handles offset
management internally on behalf of a specified group and provides an
`Iterator` interface.


### [Creating a topic] (https://kafka.apache.org/08/quickstart.html)

Note unless otherwise explicitely stated in the documentation, this
library will ignore requests to topics which it doesn't know about. In
particular it will not send to or try to retrieve messages from not
yet existing topics.  Give your local kafka server installation you
can create topics if the following command (`kafka-topics.sh` is part
of the Kafka distribution):

```
kafka-topics.sh --topic my-topic --create --zookeeper localhost:2181  --partition 1 --replication-factor 1
```<|MERGE_RESOLUTION|>--- conflicted
+++ resolved
@@ -4,118 +4,33 @@
 
 ### Documentation
 
-The [documentation](https://spicavigo.github.io/kafka-rust/) include some examples, too.
+The [documentation](https://spicavigo.github.io/kafka-rust/) include
+some examples, too.
 
 
 ### Installation
 
-<<<<<<< HEAD
-This crate works with Cargo and is on [crates.io](https://crates.io/crates/kafka).  The API is currently under heavy movement although we do follow semantic versioning.
-=======
-This crate works with Cargo and is on [crates.io](https://crates.io/crates/kafka). Use the following dependency in your `Cargo.toml`:
->>>>>>> 617cfbe7
+This crate works with Cargo and is on
+[crates.io](https://crates.io/crates/kafka).  The API is currently
+under heavy movement although we do follow semantic versioning.
 
 ```toml
 [dependencies]
-kafka = "0.1"
+kafka = "0.2"
 ```
 
-<<<<<<< HEAD
-To build kafka-rust you'll need `libsnappy-dev` on your local machine. If that library is not installed in the usual path, you can export the `LD_LIBRARY_PATH` environment variable before issueing `cargo build`.
-=======
-
-#### Usage:
-
-##### Load topic metadata:
-[Load Metadata] (https://spicavigo.github.io/kafka-rust/kafka/client/struct.KafkaClient.html#method.load_metadata_all)
-```rust
-extern crate kafka;
-use kafka::client::KafkaClient;
-fn main() {
-    let mut client = KafkaClient::new(vec!("localhost:9092".to_owned()));
-    client.load_metadata_all();
-    // OR
-    // client.load_metadata(vec!("my-topic".to_owned())); // Loads metadata for vector of topics
- }
-```
-##### Fetch Offsets:
-
-[For one topic] (https://spicavigo.github.io/kafka-rust/kafka/client/struct.KafkaClient.html#method.fetch_topic_offset)
-
-```rust
-extern crate kafka;
-use kafka::client::KafkaClient;
-fn main() {
-    let mut client = KafkaClient::new(vec!("localhost:9092".to_owned()));
-    client.load_metadata_all();
-    let offsets = client.fetch_topic_offset("my-topic".to_owned(), -1);
-}
-```
-
-[For multiple topics] (https://spicavigo.github.io/kafka-rust/kafka/client/struct.KafkaClient.html#method.fetch_offsets)
-
-```rust
-extern crate kafka;
-use kafka::client::KafkaClient;
-fn main() {
-    let mut client = KafkaClient::new(&vec!("localhost:9092".to_owned()));
-    client.load_metadata_all();
-    let topics = client.topic_partitions.keys().cloned().collect();
-    let offsets = client.fetch_offsets(topics, -1);
-}
-```
-##### Produce:
-
-[Single Message] (https://spicavigo.github.io/kafka-rust/kafka/client/struct.KafkaClient.html#method.send_message)
-
-```rust
-extern crate kafka;
-use kafka::client::KafkaClient;
-use kafka::utils;
-fn main() {
-    let mut client = KafkaClient::new(vec!("localhost:9092".to_owned()));
-    client.load_metadata_all();
-    client.send_message(1, 100, "my-topic".to_owned(), "msg".to_owned().into_bytes())
-}
-```
-
-[Multiple Messages] (https://spicavigo.github.io/kafka-rust/kafka/client/struct.KafkaClient.html#method.send_messages)
-
-```rust
-extern crate kafka;
-use kafka::client::KafkaClient;
-use kafka::utils;
-fn main() {
-    let mut client = KafkaClient::new(vec!("localhost:9092".to_owned()));
-    client.load_metadata_all();
-    let m1 = "a".to_owned().into_bytes();
-    let m2 = "b".to_owned().into_bytes();
-    let req = vec!(utils::ProduceMessage{topic: "my-topic".to_owned(), message: m1},
-                    utils::ProduceMessage{topic: "my-topic-2".to_owned(), message: m2});
-    client.send_messages(1, 100, req);  // required acks, timeout, messages
-}
-```
-
-##### Fetch Messages:
-
-[Single (topic, partition, offset)] (https://spicavigo.github.io/kafka-rust/kafka/client/struct.KafkaClient.html#method.fetch_messages)
-
-```rust
-extern crate kafka;
-use kafka::client::KafkaClient;
-fn main() {
-    let mut client = KafkaClient::new(&vec!("localhost:9092".to_owned()));
-    client.load_metadata_all();
-    // Topic, Partition, Offset
-    let msgs = client.fetch_messages("my-topic".to_owned(), 0, 0);
-}
-```
->>>>>>> 617cfbe7
+To build kafka-rust you'll need `libsnappy-dev` on your local
+machine. If that library is not installed in the usual path, you can
+export the `LD_LIBRARY_PATH` and `LD_RUN_PATH` environment variables
+before issueing `cargo build`.
 
 
 ### Example:
 
-As mentioned, the cargo generated documentation constains some examples. Further, standalone, compilable example programs are provided in the [examples directory of the repository](https://github.com/spicavigo/kafka-rust/tree/master/examples).
+As mentioned, the cargo generated documentation constains some
+examples. Further, standalone, compilable example programs are
+provided in the [examples directory of the
+repository](https://github.com/spicavigo/kafka-rust/tree/master/examples).
 
 [KafkaClient](https://spicavigo.github.io/kafka-rust/kafka/client/struct.KafkaClient.html)
 is the main entry point into the API. This is a mid-level abstraction
@@ -124,7 +39,7 @@
 * [Loading metadata](https://spicavigo.github.io/kafka-rust/kafka/client/struct.KafkaClient.html#method.load_metadata_all)
 * [Fetching topic offsets](https://spicavigo.github.io/kafka-rust/kafka/client/struct.KafkaClient.html#method.fetch_offsets)
 * [Sending messages](https://spicavigo.github.io/kafka-rust/kafka/client/struct.KafkaClient.html#method.send_messages)
-* [Fetching messages](https://spicavigo.github.io/kafka-rust/kafka/client/struct.KafkaClient.html#method.fetch_messages_multi)
+* [Fetching messages](https://spicavigo.github.io/kafka-rust/kafka/client/struct.KafkaClient.html#method.fetch_messages)
 * [Committing a consumer group's offsets](https://spicavigo.github.io/kafka-rust/kafka/client/struct.KafkaClient.html#method.commit_offsets)
 * [Fetching a consumer group's offsets](https://spicavigo.github.io/kafka-rust/kafka/client/struct.KafkaClient.html#method.fetch_group_topics_offset)
 
